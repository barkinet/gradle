--- conflicted
+++ resolved
@@ -270,8 +270,6 @@
 
 ### Open issues
 
-<<<<<<< HEAD
-=======
 * If the files defined by a ivy-specific scheme are not available, should we then use the maven convention to look for artifacts?
   Or, for backward-compatibility should we first use the maven scheme, trying the ivy-specific scheme if not found?
 
@@ -288,7 +286,6 @@
 * No requests for source and javadoc are made with build is executed with `--offline`, even when cache has expired
 * Can recover from a broken HTTP request by switching to use `--offline`.
 
->>>>>>> e639d88b
 ## Story: Source and Javadoc artifacts are exposed for a local Java component
 
 TBD
