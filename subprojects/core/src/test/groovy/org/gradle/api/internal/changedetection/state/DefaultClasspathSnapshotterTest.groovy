/*
 * Copyright 2016 the original author or authors.
 *
 * Licensed under the Apache License, Version 2.0 (the "License");
 * you may not use this file except in compliance with the License.
 * You may obtain a copy of the License at
 *
 *      http://www.apache.org/licenses/LICENSE-2.0
 *
 * Unless required by applicable law or agreed to in writing, software
 * distributed under the License is distributed on an "AS IS" BASIS,
 * WITHOUT WARRANTIES OR CONDITIONS OF ANY KIND, either express or implied.
 * See the License for the specific language governing permissions and
 * limitations under the License.
 */

package org.gradle.api.internal.changedetection.state

import org.gradle.api.file.FileVisitor
import org.gradle.api.internal.cache.StringInterner
import org.gradle.api.internal.file.DefaultFileVisitDetails
import org.gradle.api.internal.file.TestFiles
import org.gradle.api.internal.file.collections.DirectoryFileTree
import org.gradle.api.internal.file.collections.DirectoryFileTreeFactory
import org.gradle.api.internal.file.collections.SimpleFileCollection
import org.gradle.api.internal.hash.FileHasher
import org.gradle.api.tasks.util.PatternSet
import org.gradle.test.fixtures.file.CleanupTestDirectory
import org.gradle.test.fixtures.file.TestFile
import org.gradle.test.fixtures.file.TestNameTestDirectoryProvider
import org.gradle.util.UsesNativeServices
import org.junit.Rule
import spock.lang.Specification
import spock.lang.Subject

import static org.gradle.api.internal.changedetection.state.TaskFilePropertyCompareStrategy.ORDERED

@CleanupTestDirectory(fieldName = "tmpDir")
@Subject(DefaultClasspathSnapshotter)
@UsesNativeServices
class DefaultClasspathSnapshotterTest extends Specification {
    @Rule
    public final TestNameTestDirectoryProvider tmpDir = new TestNameTestDirectoryProvider()

    def hasher = Stub(FileHasher)
    def stringInterner = Stub(StringInterner) {
        intern(_) >> { String s -> s }
    }
    def fileSystem = TestFiles.fileSystem()
    def directoryFileTreeFactory = Mock(DirectoryFileTreeFactory)
<<<<<<< HEAD
    def snapshotter = new DefaultClasspathSnapshotter(hasher, stringInterner, fileSystem, directoryFileTreeFactory)
    def current = Mock(TaskExecution)
=======
    def fileSystemMirror = Mock(FileSystemMirror)
    def snapshotter = new DefaultClasspathSnapshotter(hasher, stringInterner, fileSystem, directoryFileTreeFactory, fileSystemMirror)
>>>>>>> 93119db0

    def "root elements are unsorted, non-root elements are sorted amongst themselves"() {
        given:
        def rootFile1 = tmpDir.file("root1.txt") << "root1"
        def rootDir = Spy(TestFile, constructorArgs: [tmpDir.file("dir").absolutePath]).createDir()
        def subFile1 = rootDir.file("file1.txt") << "file1"
        def subFile2 = rootDir.file("file2.txt") << "file2"
        def rootFile2 = tmpDir.file("root2.txt") << "root2"
        def rootDirTree = Mock(DirectoryFileTree)

        when:
        def snapshotInOriginalOrder = snapshotter.snapshot(files(rootFile1, rootDir, rootFile2), ORDERED, ClasspathSnapshotNormalizationStrategy.INSTANCE, current)
        then:
        snapshotInOriginalOrder.elements == [rootFile1, rootDir, subFile1, subFile2, rootFile2]
        1 * directoryFileTreeFactory.create(rootDir) >> rootDirTree
        _ * rootDirTree.patterns >> new PatternSet()
        _ * rootDirTree.dir >> rootFile1
        1 * rootDirTree.visit(_) >> { FileVisitor visitor ->
            visitor.visitFile(new DefaultFileVisitDetails(subFile1, fileSystem, fileSystem))
            visitor.visitFile(new DefaultFileVisitDetails(subFile2, fileSystem, fileSystem))
        }

        when:
        def snapshotInReverseOrder = snapshotter.snapshot(files(rootFile2, rootFile1, rootDir), ORDERED, ClasspathSnapshotNormalizationStrategy.INSTANCE, current)
        then:
        snapshotInReverseOrder.elements == [rootFile2, rootFile1, rootDir, subFile1, subFile2]
        1 * directoryFileTreeFactory.create(rootDir) >> rootDirTree
        _ * rootDirTree.patterns >> new PatternSet()
        _ * rootDirTree.dir >> rootFile2
        1 * rootDirTree.visit(_) >> { FileVisitor visitor ->
            visitor.visitFile(new DefaultFileVisitDetails(subFile2, fileSystem, fileSystem))
            visitor.visitFile(new DefaultFileVisitDetails(subFile1, fileSystem, fileSystem))
        }
    }

    def files(File... files) {
        return new SimpleFileCollection(files)
    }
}<|MERGE_RESOLUTION|>--- conflicted
+++ resolved
@@ -48,13 +48,8 @@
     }
     def fileSystem = TestFiles.fileSystem()
     def directoryFileTreeFactory = Mock(DirectoryFileTreeFactory)
-<<<<<<< HEAD
-    def snapshotter = new DefaultClasspathSnapshotter(hasher, stringInterner, fileSystem, directoryFileTreeFactory)
-    def current = Mock(TaskExecution)
-=======
     def fileSystemMirror = Mock(FileSystemMirror)
     def snapshotter = new DefaultClasspathSnapshotter(hasher, stringInterner, fileSystem, directoryFileTreeFactory, fileSystemMirror)
->>>>>>> 93119db0
 
     def "root elements are unsorted, non-root elements are sorted amongst themselves"() {
         given:
@@ -66,7 +61,7 @@
         def rootDirTree = Mock(DirectoryFileTree)
 
         when:
-        def snapshotInOriginalOrder = snapshotter.snapshot(files(rootFile1, rootDir, rootFile2), ORDERED, ClasspathSnapshotNormalizationStrategy.INSTANCE, current)
+        def snapshotInOriginalOrder = snapshotter.snapshot(files(rootFile1, rootDir, rootFile2), ORDERED, ClasspathSnapshotNormalizationStrategy.INSTANCE)
         then:
         snapshotInOriginalOrder.elements == [rootFile1, rootDir, subFile1, subFile2, rootFile2]
         1 * directoryFileTreeFactory.create(rootDir) >> rootDirTree
@@ -78,7 +73,7 @@
         }
 
         when:
-        def snapshotInReverseOrder = snapshotter.snapshot(files(rootFile2, rootFile1, rootDir), ORDERED, ClasspathSnapshotNormalizationStrategy.INSTANCE, current)
+        def snapshotInReverseOrder = snapshotter.snapshot(files(rootFile2, rootFile1, rootDir), ORDERED, ClasspathSnapshotNormalizationStrategy.INSTANCE)
         then:
         snapshotInReverseOrder.elements == [rootFile2, rootFile1, rootDir, subFile1, subFile2]
         1 * directoryFileTreeFactory.create(rootDir) >> rootDirTree
